--- conflicted
+++ resolved
@@ -1,14 +1,6 @@
-<<<<<<< HEAD
 ﻿<?xml version="1.0" encoding="utf-8"?>
 <packages>  
-  <package id="elmah" version="1.2.2" />  
-  <package id="elmah.corelibrary" version="1.2.2" />  
-  <package id="mongocsharpdriver" version="1.4.2" />
-=======
-﻿<?xml version="1.0" encoding="utf-8"?>
-<packages>
   <package id="elmah" version="1.2.2" />
   <package id="elmah.corelibrary" version="1.2.2" />
   <package id="mongocsharpdriver" version="1.5" targetFramework="net35" />
->>>>>>> e4e36c77
 </packages>